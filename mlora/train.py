--- conflicted
+++ resolved
@@ -55,16 +55,11 @@
             raise ValueError(
                 f"error batch_size {self.batch_size_} and micro batch size {self.micro_batch_size_}")
         self.accumulation_step_ = self.batch_size_ / self.micro_batch_size_
-<<<<<<< HEAD
+        self.accumulation_step_cnt_ = 0
         paramas_count = 0
         for paramas in train_paramas:
             paramas_count = paramas_count + sum(t.numel()
                                                 for t in paramas if t.requires_grad)
-=======
-        self.accumulation_step_cnt_ = 0
-        paramas_count = sum(t.numel()
-                            for t in train_paramas if t.requires_grad)
->>>>>>> 091ba932
         logging.info(
             f"{self.adapter_name_} total trainable params: {paramas_count}")
         if self.optimizer_name_ == "sgd":
@@ -137,15 +132,10 @@
         adapter_name = task.adapter_name_
         logging.info(f"Loading training task {adapter_name}")
         config = config_dict[adapter_name]
-<<<<<<< HEAD
         config.prepare((train_paramas[0][adapter_name],
                         train_paramas[1][adapter_name],
                         train_paramas[2][adapter_name]))
         config.step_lr_scheduler(
-=======
-        config.prepare(train_paramas[adapter_name])
-        config.prepare_lr_scheduler(
->>>>>>> 091ba932
             task.total_epoch_num_, len(task.train_token_data_))
 
     dispatcher.train_task_in_event_.register(task_in_callback)
